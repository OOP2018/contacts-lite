## Sample Project for ORMLite

<<<<<<< HEAD
This project is an example of how to save objects to a
database using Object Relational Mapping (ORM), using
the ORMLite framework.

ORM performs these operations:

* persisting (saving) objects to a database table by saving each attribute in a table field
* creating objects from data in a database table, by inserting the field values into the object's attributes
* search for objects in a database, using field values
* delete stored objects from a database
* manage object identities, so that each object has a unique identity and you don't create two copies of the same object

ORM relieves the programmer of a lot of boring, repetitive programming required to directly save/retrieve object data in a database.

You need 4 things to use ORM:

1. JAR files for the ORM framework
2. A database driver.   For a client-server database like MySQL you also need a database server. For an embedded database like [H2][H2] or SqlLite, no server is needed.
3. Add annotations to your code to tell the framework which classes are saved in which tables.
4. Create a "Data Access Object" (DAO) that performs the ORM operations.  The ORM framework makes this easy.

This example uses [ORMLite][ORMLite]
=======
Simple application showing how to persist and retrieve objects
using a database and ORMLite.  The objects to persist are Contacts
with these attributes:

<table border=1 width="25% ">
<tr>
<th>Contact</th>
</tr>
<tr valign="top" markdown="span">
<td>
id:  Long    
name: String
email: String
telephone: String
</td>
</tr>
>>>>>>> 9114c243

## Usage


<<<<<<< HEAD
1. Before you run it, set the variables `DATABASE_URL` and `CREATE_TABLES`.  The DATABASE_URL should be a file inside an empty directory where you want H2 to save the database files.  In this example `/home/jim/h2` is the directory, and `contacts` is the basename for database files:

=======
1. Edit  `ContactsApp.java` and modify the values of `DATABASE_URL` and `CREATE_TABLES`:
>>>>>>> 9114c243
```java
// Name of a directory and base name of database files created in that directory.
// In this example, "/home/jim/h2/" is the directory, "contacts" is base name
// The directory must already exist.
private static final String DATABASE_URL = "jdbc:h2:/home/jim/h2/contacts";
// Try to create database tables at startup? (Does nothing if tables already exist.)
private static final boolean CREATE_TABLES = true;
```
For MS Windows use **forward slash** (/) as path separator.

2. Optionally, edit code in `addContacts()` method to add your own contacts.

3. Compile and run the `ContactsApp` class as a Java application.

## Files you need

Add these to your project **build path**.

* lib/ormlite-core-5.1.jar
* lib/ormlite-jdbc-5.1.jar
* lib/h2-2.1.197.jar - JDBC driver and related files for H2 database

## What the Application Shows

<<<<<<< HEAD
`Contact.java` is the type of objects we want to persist. It has ORMLite annotations for persisting objects to a database.  Such objects are called "entitites".
```java
@DatabaseTable(tableName="contacts")
public class Contact {
=======
`Contact.java` has ORMLite annotations for persisting objects to a database.  The annotations tell ORMLite what *table* to use, which field is the *primary key* (identity), and other other fields to save in the database table.  If you prefer, you can use standard JPA annotations instead of ORMLite's own annotations (see ORMLite User's Guide, Chapter 2).

```java
@DatabaseTable(tableName="contacts")
public class Contact {
    // this field is the primary key or "identity" for saved objects
>>>>>>> 9114c243
    @DatabaseField(generatedId=true)
    private Long id;
    @DatabaseField
    private String name;
    @DatabaseField
<<<<<<< HEAD
    private String telephone;
    @DatabaseField
    private String email;

    public Contact() {
         // ORM requires a no-argument constructor
         // may be "package" scope
    }
    /** The real constructor. */
    public Contact(String name, String telephone, String email) {
        // the id is assigned by the database, 
        // so don't set it here.
        this.name = name;
        this.telephone = telephone;
        this.email = email;
     }

     ... other methods, such as getName(), setName(), equals
=======
    private String email;
    ...
>>>>>>> 9114c243
}
```

ORMLite creates a *Data Access Object* (DAO) for your entity classes.
The DAO is how you save, update, find and retrieve, or delete object data
in the database.

<<<<<<< HEAD
ORMLite creates a *Data Access Object* for your entity classes.
In the main class, we write:
=======
To create a DAO, in `ContactsApp` we write:
>>>>>>> 9114c243
```java
ConnectionSource connectionSource = new JdbcConnectionSource(DATABASE_URL);
Dao<Contact,Long> contactDao =
                  DaoManager.createDao(connectionSource, Contact.class);
```
<<<<<<< HEAD

You create a connection to the database,
then use it to instantiate a DAO for your entity class using `DaoManager`.
The two type parameters `Dao<Type,Key>` are the entity class name and the type of the table primary key (id field).  In `Contact` we used a `Long` as the id field.
=======
The two type parameters in `Dao<Type,Key>` are the entity class name and the type of the primary key field (id).  In `Contact` we used a `Long` as the id field.
>>>>>>> 9114c243

In a real application you probably want to write your own DAO so that you can add custom search methods.  With ORMLite your DAO should extend `BaseDaoImpl`.  BaseDaoImpl provides the basic `create()`, `delete()`, update()`, and query methods, so you only need to write your custom code. 

<<<<<<< HEAD
You can also use a PooledConnectionSource for many connections if you need them.
=======
* define your own DAO classes as subclasses of `BaseDaoImpl` in case you want to add new functionality to the DAO.
* use a PooledConnectionSource for many database connections, if you need them.
>>>>>>> 9114c243

### What the DAO Does: CRUD Operations

<<<<<<< HEAD
The Dao objects (like `contactDao`) provide basic database  operations

| contactDao Method | What is does                 |
|:------------------|:-----------------------------|
| create(contact) | save a contact object to the database |
| update(contact) | update record for existing contact with values from object |
| query           | query and retrieve objects |
| iterator()      | get all contacts from the database, as an Iterator |
| delete(contact) | delete a contact from the database |

The basic operations Create, Retrieve, Update, and Delete form the acronym CRUD, a common term in software design.

To save a new contact to the database, simply write:

```java
Contact contact = new Contact("Bill Gates","14145550001","bill@microsoft.com");
contactDao.create( contact );
// the database assigns an id to the object:
System.out.println("Bill saved with id "+contact.getId());
```

Finding or querying objects in the database is the most complex operation, since there many ways you might want to "search" for something.  And the search criteria depend on the type of entity.  

ORMLite provides a `QueryBuilder` class that can create just about any query.  This is better than using raw SQL, like "SELECT * from contacts WHERE name LIKE ...", which is error-prone and vulnerable to SQL Injection attacks.

If we want to find all contacts that use Gmail we could write:
```java
QueryBuilder<Contact,Long> qb = contactDao.queryBuilder();
qb = qb.where().like("email","%@gmail.com");
// perform the query. Matches returned as a List.
List<Contact> results = qb.query();

System.out.printf("found %d gmail users\n", results.size());
for(Contact c: results) System.out.println( c.getName() );
=======
The Dao objects (like `contactDao`) provide basic database operations

| contactDao Method | What is does                 |
|:------------------|:-----------------------------|
| create(contact)   | save a contact to the database |
| update(contact)   | update record for existing contact with values from object |
| find or query     | query and retrieve objects |
| iterator()        | get all contacts from the database, as an Iterator |
| delete(contact)   | delete a contact from the database |

For example, to save an object's data as a row in the "contacts" table:
```java
Contact fatalai = new Contact("Fatalaijon","091-5551212","fatalai@gmail.com");
contactDao.create( fatalai );
// show the id assigned to this object by database
System.out.println("Fatalai saved. His id is "+fatalai.getId() );
```

Finding or querying objects in the database is the most complex operation, since there many ways you might want to "search" for something.  And the search criteria depend on the attributes of each entity.
To find objects by name using a QueryBuilder:

```java
QueryBuilder<Contact,Long> qb = contactDao.queryBuilder();
// search contacts WHERE name equals "Jim"
qb.where().eq("name", "Jim");
// perform the query. It may return 0 or more results
List<Contact> result = qb.query();
>>>>>>> 9114c243
```


## How To Limit Log Messages?

ORMLite has a built-in Logging facility named LocalLog. By default it prints all messages on the console, which is a good way to learn what ORMLite is doing, but very verbose.

 To set the minimum level of log messages see:
[http://ormlite.com/javadoc/ormlite-core/com/j256/ormlite/logger/LocalLog.html](http://ormlite.com/javadoc/ormlite-core/com/j256/ormlite/logger/LocalLog.html)

<<<<<<< HEAD
## Code Improvement: Use Properties for Configuration

You should not hard-code configuration information in your Java code.
Use a properties file and the `util.PropertyManager` class to get configuration values from a properties file.  For this app, the properties file is `contacts.config` in the src directory (it will be copied to the `bin` directory during project build).

The property names can be anything you like; this example uses the standard names from JDBC:
```
# A properties file for configuration values
jdbc.url = jdbc:h2:/home/jim/h2/contacts
jdbc.driver = org.h2.Driver
# For a client-server database you need a user and password.
# This isn't needed for H2, but included as example.
jdbc.user =
jdbc.password =
```

## Reference

* [ORMLite.com][ORMLite] home for ORMLite software and documentation.
* [H2 Database][H2] the H2 embedded database.

---

[ORMLite]: https://ormlite.com
[H2]: http://www.h2database.com
=======
You can set the logging level via a System property; the property must be set *before* the Logger is instantiated.
To ensure the System property is set before the `main` method runs, add a **static block** to ContactsApp:
```java
// Limit minimum severity of log messages printed on console.
static {
    System.setProperty(LocalLog.LOCAL_LOG_LEVEL_PROPERTY, "error");
}
```


## Code Improvement

You should not hard-code configuration information in your Java code, such as the database URL, database username, or passwords.
Use a properties file for such data.
The Contacts app has a file named `contacts.config` in the top-level source directory (so it will be copied to "bin" which is on the Java classpath).  The file contains:
```shell
# Location of the database.
database.url = jdbc:h2:/home/jim/temp/h2/contacts

# Create tables on start-up if they don't exist?
createtables = true
```
A Properties file contains "key = value" lines, without quotes around either the key or value.  Blank lines and comment (#) lines are ignored.
Use the `util.PropertyManager` class to get configuration values from the properties file instead of hard-coding the values in Java code.

For example:
```java
String DATABASE_URL = PropertyManager.getProperty("database.url");
```


## Reference

* [ORMLite.com](https://ormlite.com) home for ORMLite software and documentation.
* [H2 Database](http://www.h2database.com/) the H2 embedded database.
>>>>>>> 9114c243
<|MERGE_RESOLUTION|>--- conflicted
+++ resolved
@@ -1,6 +1,5 @@
 ## Sample Project for ORMLite
 
-<<<<<<< HEAD
 This project is an example of how to save objects to a
 database using Object Relational Mapping (ORM), using
 the ORMLite framework.
@@ -23,34 +22,13 @@
 4. Create a "Data Access Object" (DAO) that performs the ORM operations.  The ORM framework makes this easy.
 
 This example uses [ORMLite][ORMLite]
-=======
-Simple application showing how to persist and retrieve objects
-using a database and ORMLite.  The objects to persist are Contacts
-with these attributes:
-
-<table border=1 width="25% ">
-<tr>
-<th>Contact</th>
-</tr>
-<tr valign="top" markdown="span">
-<td>
-id:  Long    
-name: String
-email: String
-telephone: String
-</td>
-</tr>
->>>>>>> 9114c243
 
 ## Usage
 
+The main class is `ContactsApp.java`. 
 
-<<<<<<< HEAD
 1. Before you run it, set the variables `DATABASE_URL` and `CREATE_TABLES`.  The DATABASE_URL should be a file inside an empty directory where you want H2 to save the database files.  In this example `/home/jim/h2` is the directory, and `contacts` is the basename for database files:
 
-=======
-1. Edit  `ContactsApp.java` and modify the values of `DATABASE_URL` and `CREATE_TABLES`:
->>>>>>> 9114c243
 ```java
 // Name of a directory and base name of database files created in that directory.
 // In this example, "/home/jim/h2/" is the directory, "contacts" is base name
@@ -59,11 +37,11 @@
 // Try to create database tables at startup? (Does nothing if tables already exist.)
 private static final boolean CREATE_TABLES = true;
 ```
-For MS Windows use **forward slash** (/) as path separator.
+For Windows you can use **forward slash** (/) as path separator.
 
-2. Optionally, edit code in `addContacts()` method to add your own contacts.
+2. Optionally, edit code in `addContacts()` to add your own contacts.
 
-3. Compile and run the `ContactsApp` class as a Java application.
+3. Run the `ContactsApp` class as Java application.
 
 ## Files you need
 
@@ -75,25 +53,15 @@
 
 ## What the Application Shows
 
-<<<<<<< HEAD
 `Contact.java` is the type of objects we want to persist. It has ORMLite annotations for persisting objects to a database.  Such objects are called "entitites".
 ```java
 @DatabaseTable(tableName="contacts")
 public class Contact {
-=======
-`Contact.java` has ORMLite annotations for persisting objects to a database.  The annotations tell ORMLite what *table* to use, which field is the *primary key* (identity), and other other fields to save in the database table.  If you prefer, you can use standard JPA annotations instead of ORMLite's own annotations (see ORMLite User's Guide, Chapter 2).
-
-```java
-@DatabaseTable(tableName="contacts")
-public class Contact {
-    // this field is the primary key or "identity" for saved objects
->>>>>>> 9114c243
     @DatabaseField(generatedId=true)
     private Long id;
     @DatabaseField
     private String name;
     @DatabaseField
-<<<<<<< HEAD
     private String telephone;
     @DatabaseField
     private String email;
@@ -112,49 +80,29 @@
      }
 
      ... other methods, such as getName(), setName(), equals
-=======
-    private String email;
-    ...
->>>>>>> 9114c243
 }
 ```
 
-ORMLite creates a *Data Access Object* (DAO) for your entity classes.
-The DAO is how you save, update, find and retrieve, or delete object data
-in the database.
+In `Contact` the ORMLite annotations are used, but you can use standard JPA annotations instead (see ORMLite User's Guide, Chapter 2).
 
-<<<<<<< HEAD
 ORMLite creates a *Data Access Object* for your entity classes.
 In the main class, we write:
-=======
-To create a DAO, in `ContactsApp` we write:
->>>>>>> 9114c243
 ```java
-ConnectionSource connectionSource = new JdbcConnectionSource(DATABASE_URL);
-Dao<Contact,Long> contactDao =
-                  DaoManager.createDao(connectionSource, Contact.class);
+ConnectionSource connSource = new JdbcConnectionSource(DATABASE_URL);
+Dao<Contact,Long> contactDao = 
+         DaoManager.createDao(connectionSource, Contact.class);
 ```
-<<<<<<< HEAD
 
 You create a connection to the database,
 then use it to instantiate a DAO for your entity class using `DaoManager`.
 The two type parameters `Dao<Type,Key>` are the entity class name and the type of the table primary key (id field).  In `Contact` we used a `Long` as the id field.
-=======
-The two type parameters in `Dao<Type,Key>` are the entity class name and the type of the primary key field (id).  In `Contact` we used a `Long` as the id field.
->>>>>>> 9114c243
 
 In a real application you probably want to write your own DAO so that you can add custom search methods.  With ORMLite your DAO should extend `BaseDaoImpl`.  BaseDaoImpl provides the basic `create()`, `delete()`, update()`, and query methods, so you only need to write your custom code. 
 
-<<<<<<< HEAD
 You can also use a PooledConnectionSource for many connections if you need them.
-=======
-* define your own DAO classes as subclasses of `BaseDaoImpl` in case you want to add new functionality to the DAO.
-* use a PooledConnectionSource for many database connections, if you need them.
->>>>>>> 9114c243
 
 ### What the DAO Does: CRUD Operations
 
-<<<<<<< HEAD
 The Dao objects (like `contactDao`) provide basic database  operations
 
 | contactDao Method | What is does                 |
@@ -189,52 +137,21 @@
 
 System.out.printf("found %d gmail users\n", results.size());
 for(Contact c: results) System.out.println( c.getName() );
-=======
-The Dao objects (like `contactDao`) provide basic database operations
-
-| contactDao Method | What is does                 |
-|:------------------|:-----------------------------|
-| create(contact)   | save a contact to the database |
-| update(contact)   | update record for existing contact with values from object |
-| find or query     | query and retrieve objects |
-| iterator()        | get all contacts from the database, as an Iterator |
-| delete(contact)   | delete a contact from the database |
-
-For example, to save an object's data as a row in the "contacts" table:
-```java
-Contact fatalai = new Contact("Fatalaijon","091-5551212","fatalai@gmail.com");
-contactDao.create( fatalai );
-// show the id assigned to this object by database
-System.out.println("Fatalai saved. His id is "+fatalai.getId() );
-```
-
-Finding or querying objects in the database is the most complex operation, since there many ways you might want to "search" for something.  And the search criteria depend on the attributes of each entity.
-To find objects by name using a QueryBuilder:
-
-```java
-QueryBuilder<Contact,Long> qb = contactDao.queryBuilder();
-// search contacts WHERE name equals "Jim"
-qb.where().eq("name", "Jim");
-// perform the query. It may return 0 or more results
-List<Contact> result = qb.query();
->>>>>>> 9114c243
 ```
 
 
 ## How To Limit Log Messages?
 
-ORMLite has a built-in Logging facility named LocalLog. By default it prints all messages on the console, which is a good way to learn what ORMLite is doing, but very verbose.
-
- To set the minimum level of log messages see:
+ORMLite has a built-in Logging facility named LocalLog.  To set the minimum several of log messages see:
 [http://ormlite.com/javadoc/ormlite-core/com/j256/ormlite/logger/LocalLog.html](http://ormlite.com/javadoc/ormlite-core/com/j256/ormlite/logger/LocalLog.html)
 
-<<<<<<< HEAD
 ## Code Improvement: Use Properties for Configuration
 
 You should not hard-code configuration information in your Java code.
 Use a properties file and the `util.PropertyManager` class to get configuration values from a properties file.  For this app, the properties file is `contacts.config` in the src directory (it will be copied to the `bin` directory during project build).
 
 The property names can be anything you like; this example uses the standard names from JDBC:
+
 ```
 # A properties file for configuration values
 jdbc.url = jdbc:h2:/home/jim/h2/contacts
@@ -254,40 +171,3 @@
 
 [ORMLite]: https://ormlite.com
 [H2]: http://www.h2database.com
-=======
-You can set the logging level via a System property; the property must be set *before* the Logger is instantiated.
-To ensure the System property is set before the `main` method runs, add a **static block** to ContactsApp:
-```java
-// Limit minimum severity of log messages printed on console.
-static {
-    System.setProperty(LocalLog.LOCAL_LOG_LEVEL_PROPERTY, "error");
-}
-```
-
-
-## Code Improvement
-
-You should not hard-code configuration information in your Java code, such as the database URL, database username, or passwords.
-Use a properties file for such data.
-The Contacts app has a file named `contacts.config` in the top-level source directory (so it will be copied to "bin" which is on the Java classpath).  The file contains:
-```shell
-# Location of the database.
-database.url = jdbc:h2:/home/jim/temp/h2/contacts
-
-# Create tables on start-up if they don't exist?
-createtables = true
-```
-A Properties file contains "key = value" lines, without quotes around either the key or value.  Blank lines and comment (#) lines are ignored.
-Use the `util.PropertyManager` class to get configuration values from the properties file instead of hard-coding the values in Java code.
-
-For example:
-```java
-String DATABASE_URL = PropertyManager.getProperty("database.url");
-```
-
-
-## Reference
-
-* [ORMLite.com](https://ormlite.com) home for ORMLite software and documentation.
-* [H2 Database](http://www.h2database.com/) the H2 embedded database.
->>>>>>> 9114c243
